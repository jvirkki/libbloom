
# Copyright (c) 2012-2015, Jyri J. Virkki
# All rights reserved.
#
# This file is under BSD license. See LICENSE file.
#
# By default, builds optimized 64bit libbloom (under ./build)
# Requires GNU Make, so invoke appropriately (make or gmake)
#
# Other build options:
#
#   DEBUG=1 make        to build debug instead of optimized
#   MM=-m32 make        to build 32bit library
#
# Other build targets:
#
#   make test           to build and run test code
#   make gcov           to build with code coverage and run gcov
#   make lint           to run lint
#   make clean          the usual
#   make perf_report    (Linux only) generate perf reports (see README.perf)
#

BLOOM_VERSION=1.0

TOP := $(shell /bin/pwd)
BUILD_OS := $(shell uname)

BUILD=$(TOP)/build
INC=-I$(TOP) -I$(TOP)/murmur2
LIB=-lm
<<<<<<< HEAD
CC=gcc -Wall ${OPT} ${MM} -std=c99 -D_GNU_SOURCE -fPIC

#
# Defines used by the perf_test target (Linux-specific)
#
HEAD=$(shell git log -1 --format="%h_%f")
ifndef HOSTNAME
HOSTNAME=$(shell hostname)
endif
PERF_TEST_DIR=$(TOP)/perf_reports
PERF_TEST_DIR_HEAD=$(PERF_TEST_DIR)/$(HEAD)
PERF_TEST_DIR_CPU=$(PERF_TEST_DIR_HEAD)/$(HOSTNAME)_$(CPU_ID)
CPU_ID=$(shell $(PERF_TEST_DIR)/cpu_id)

=======
CC=gcc -Wall ${OPT} ${MM} -std=c99 -fPIC -DBLOOM_VERSION=$(BLOOM_VERSION)
>>>>>>> 2bced81a

ifeq ($(MM),)
MM=-m64
endif

ifeq ($(BUILD_OS),Linux)
RPATH=-Wl,-rpath,$(BUILD)
SO=so
endif

ifeq ($(BUILD_OS),SunOS)
RPATH=-R$(BUILD)
SO=so
endif

ifeq ($(BUILD_OS),Darwin)
MAC=-install_name $(BUILD)/libbloom.dylib
RPATH=-Xlinker -rpath -Xlinker $(BUILD)
SO=dylib
endif

ifeq ($(DEBUG),1)
OPT=-g $(DEBUGOPT)
else
OPT=-O3
endif


all: $(BUILD)/libbloom.$(SO) $(BUILD)/test-libbloom

$(BUILD)/libbloom.$(SO): $(BUILD)/murmurhash2.o $(BUILD)/bloom.o
	(cd $(BUILD) && $(CC) bloom.o murmurhash2.o -shared $(LIB) $(MAC) -o libbloom.$(SO))

$(BUILD)/test-libbloom: $(BUILD)/libbloom.$(SO) $(BUILD)/test.o
	(cd $(BUILD) && $(CC) test.o -L$(BUILD) $(RPATH) -lbloom -o test-libbloom)

$(BUILD)/%.o: %.c
	mkdir -p $(BUILD)
	$(CC) $(INC) -c $< -o $@

$(BUILD)/murmurhash2.o: murmur2/MurmurHash2.c murmur2/murmurhash2.h
	mkdir -p $(BUILD)
	$(CC) $(INC) -c murmur2/MurmurHash2.c -o $(BUILD)/murmurhash2.o

clean:
	rm -rf $(BUILD)

lint:
	lint -x -errfmt=simple $(INC) $(LIB) *.c murmur2/*.c

test: $(BUILD)/test-libbloom
	$(BUILD)/test-libbloom

<<<<<<< HEAD
ifeq ($(BUILD_OS),Linux)
.PHONY: perf_report
perf_report: $(BUILD)/test-libbloom
	mkdir -p $(PERF_TEST_DIR_CPU)
	perf stat --log-fd 1 $(BUILD)/test-libbloom -p  5000000  5000000 | tee $(PERF_TEST_DIR_CPU)/test_1.log
	perf stat --log-fd 1 $(BUILD)/test-libbloom -p 10000000 10000000 | tee $(PERF_TEST_DIR_CPU)/test_2.log
	perf stat --log-fd 1 $(BUILD)/test-libbloom -p 50000000 50000000 | tee $(PERF_TEST_DIR_CPU)/test_3.log
	lscpu > ${PERF_TEST_DIR_CPU}/lscpu.log
	inxi -Cm -c0 > ${PERF_TEST_DIR_CPU}/inxi.log 2>/dev/null || inxi -C -c0 > ${PERF_TEST_DIR_CPU}/inxi.log
endif
=======
vtest: $(BUILD)/test-libbloom
	valgrind --tool=memcheck --leak-check=full $(BUILD)/test-libbloom
>>>>>>> 2bced81a

gcov:
	$(MAKE) clean
	DEBUG=1 DEBUGOPT="-fprofile-arcs -ftest-coverage" $(MAKE) all
	(cd $(BUILD) && \
		cp ../*.c . && \
		./test-libbloom && \
		gcov -bf bloom.c)
	@echo Remember to make clean to remove instrumented objects<|MERGE_RESOLUTION|>--- conflicted
+++ resolved
@@ -29,8 +29,7 @@
 BUILD=$(TOP)/build
 INC=-I$(TOP) -I$(TOP)/murmur2
 LIB=-lm
-<<<<<<< HEAD
-CC=gcc -Wall ${OPT} ${MM} -std=c99 -D_GNU_SOURCE -fPIC
+CC=gcc -Wall ${OPT} ${MM} -std=c99 -fPIC -D_GNU_SOURCE -DBLOOM_VERSION=$(BLOOM_VERSION)
 
 #
 # Defines used by the perf_test target (Linux-specific)
@@ -44,9 +43,6 @@
 PERF_TEST_DIR_CPU=$(PERF_TEST_DIR_HEAD)/$(HOSTNAME)_$(CPU_ID)
 CPU_ID=$(shell $(PERF_TEST_DIR)/cpu_id)
 
-=======
-CC=gcc -Wall ${OPT} ${MM} -std=c99 -fPIC -DBLOOM_VERSION=$(BLOOM_VERSION)
->>>>>>> 2bced81a
 
 ifeq ($(MM),)
 MM=-m64
@@ -100,7 +96,6 @@
 test: $(BUILD)/test-libbloom
 	$(BUILD)/test-libbloom
 
-<<<<<<< HEAD
 ifeq ($(BUILD_OS),Linux)
 .PHONY: perf_report
 perf_report: $(BUILD)/test-libbloom
@@ -111,10 +106,9 @@
 	lscpu > ${PERF_TEST_DIR_CPU}/lscpu.log
 	inxi -Cm -c0 > ${PERF_TEST_DIR_CPU}/inxi.log 2>/dev/null || inxi -C -c0 > ${PERF_TEST_DIR_CPU}/inxi.log
 endif
-=======
+
 vtest: $(BUILD)/test-libbloom
 	valgrind --tool=memcheck --leak-check=full $(BUILD)/test-libbloom
->>>>>>> 2bced81a
 
 gcov:
 	$(MAKE) clean
